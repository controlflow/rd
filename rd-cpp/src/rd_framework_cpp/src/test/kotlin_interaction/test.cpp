--- conflicted
+++ resolved
@@ -10,11 +10,6 @@
 
 
 using namespace rd;
-<<<<<<< HEAD
-using namespace rd::test;
-// using namespace rd::test::util;
-=======
->>>>>>> 627fadc7
 
 int main() {
 	auto tmp_directory = filesystem::get_temp_directory() + "/rd/port.txt";
