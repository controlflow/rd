cmake_minimum_required(VERSION 3.10.2)

project(
        rd_cpp
        VERSION 1.0
#        DESCRIPTION "C++ implementation of JetBrains IPC"
#        HOMEPAGE_URL "https://github.com/jetbrains/rd"
        LANGUAGES CXX
)

set(CMAKE_CXX_STANDARD 14)
set(CMAKE_CXX_STANDARD_REQUIRED ON)
set(CMAKE_CXX_EXTENSIONS OFF)

set(CMAKE_INSTALL_LIBS "${CMAKE_CURRENT_LIST_DIR}/export/libs")
set(CMAKE_INSTALL_PUBLIC_HEADER "${CMAKE_CURRENT_LIST_DIR}/export/include")

if (CMAKE_COMPILER_IS_GNUCC OR CMAKE_COMPILER_IS_GNUCXX OR CMAKE_CXX_COMPILER_ID MATCHES "Clang")
    set(CMAKE_CXX_FLAGS "${CMAKE_CXX_FLAGS} -std=c++14 -Wall -pedantic")
    set(CMAKE_CXX_FLAGS_DEBUG "${CMAKE_CXX_FLAGS_DEBUG} -g -D_GLIBCXX_DEBUG")
    set(CMAKE_CXX_FLAGS_RELEASE "${CMAKE_CXX_FLAGS_RELEASE} -O2")
    if (CMAKE_CXX_COMPILER_ID MATCHES "Clang")
        if (CMAKE_CXX_COMPILER_VERSION VERSION_LESS "6.0.0")
            message(FATAL_ERROR "Insufficient clang version")
        endif ()
    endif ()
    if (MINGW)
        set(CMAKE_CXX_FLAGS "${CMAKE_CXX_FLAGS} -Wa,-mbig-obj")
    endif ()
elseif (MSVC)
    set(CMAKE_CXX_FLAGS "${CMAKE_CXX_FLAGS}")
<<<<<<< HEAD
elseif (CMAKE_CXX_COMPILER_ID STREQUAL "Clang")
    if(CMAKE_CXX_COMPILER_VERSION VERSION_LESS "6.0.0")
        message(FATAL_ERROR "Insufficient clang version")
    endif()
endif()
=======
endif ()
>>>>>>> 627fadc7

set(gtest_force_shared_crt ON CACHE BOOL "" FORCE)

option(ENABLE_TESTS_OPTION "Global enable test" ON)

option(RD_CORE_CPP_ENABLE_TESTS "Enable core tests." ${ENABLE_TESTS_OPTION})
option(RD_FRAMEWORK_CPP_ENABLE_TESTS "Enable framework tests." ${ENABLE_TESTS_OPTION})
option(RD_GEN_CPP_ENABLE_TESTS "Enable gen tests." ${ENABLE_TESTS_OPTION})

option(ENABLE_PCH_HEADERS "Enable precompiled headers" ON)
if (ENABLE_PCH_HEADERS)
    set(PCH_CPP_OPT pch.cpp)
else ()
    set(PCH_CPP_OPT "")
endif ()

add_subdirectory(thirdparty)
add_subdirectory(src)

<<<<<<< HEAD
if(ENABLE_TESTS_OPTION)
=======
if (ENABLE_TESTS_OPTION)
    add_subdirectory(googletest)
>>>>>>> 627fadc7
    add_subdirectory(demo)
endif ()<|MERGE_RESOLUTION|>--- conflicted
+++ resolved
@@ -29,15 +29,7 @@
     endif ()
 elseif (MSVC)
     set(CMAKE_CXX_FLAGS "${CMAKE_CXX_FLAGS}")
-<<<<<<< HEAD
-elseif (CMAKE_CXX_COMPILER_ID STREQUAL "Clang")
-    if(CMAKE_CXX_COMPILER_VERSION VERSION_LESS "6.0.0")
-        message(FATAL_ERROR "Insufficient clang version")
-    endif()
-endif()
-=======
 endif ()
->>>>>>> 627fadc7
 
 set(gtest_force_shared_crt ON CACHE BOOL "" FORCE)
 
@@ -57,11 +49,7 @@
 add_subdirectory(thirdparty)
 add_subdirectory(src)
 
-<<<<<<< HEAD
-if(ENABLE_TESTS_OPTION)
-=======
 if (ENABLE_TESTS_OPTION)
     add_subdirectory(googletest)
->>>>>>> 627fadc7
     add_subdirectory(demo)
 endif ()