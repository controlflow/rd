using System;
using System.Collections.Generic;
using System.Linq;
using System.Reflection;
using System.Runtime.InteropServices;
using System.Runtime.Serialization;
using JetBrains.Annotations;
using JetBrains.Collections.Viewable;
using JetBrains.Diagnostics;
using JetBrains.Rd.Base;
using JetBrains.Rd.Impl;
using JetBrains.Serialization;
using JetBrains.Util;
using JetBrains.Util.Util;
using static JetBrains.Rd.Reflection.ReflectionSerializersFactory;


#if NET35
using TypeInfo = System.Type;
#endif

namespace JetBrains.Rd.Reflection
{
  [AttributeUsage(AttributeTargets.Class, Inherited = false), MeansImplicitUse(ImplicitUseTargetFlags.WithMembers)]
  [BaseTypeRequired(typeof(RdExtReflectionBindableBase))]
  public class RdExtAttribute : Attribute { }

  /// <summary>
  /// Mark implementing interface of RdExt by this attribute to indicate intent to use this interface for proxy generation
  /// </summary>
  [AttributeUsage(AttributeTargets.Interface), MeansImplicitUse(ImplicitUseTargetFlags.WithMembers)]
  public class RdRpcAttribute : Attribute { }

  [MeansImplicitUse(ImplicitUseTargetFlags.WithMembers)]
  [AttributeUsage(AttributeTargets.Class | AttributeTargets.Enum, Inherited = false)]
  [BaseTypeRequired(typeof(RdReflectionBindableBase))]
  public class RdModelAttribute : Attribute { }

  /// <summary>
  /// It has no special semantic. Used only to tell ReSharper about ImplicitUse.
  /// </summary>
  [MeansImplicitUse(ImplicitUseTargetFlags.WithMembers)]
  [AttributeUsage(AttributeTargets.Class | AttributeTargets.Enum | AttributeTargets.Struct | AttributeTargets.Interface, Inherited = false)]
  public class RdScalarAttribute : Attribute
  {
    public Type Marshaller { get; }

    public RdScalarAttribute()
    {
    }

    /// <summary>
    /// Provides external marshaller for this type
    /// </summary>
    /// <param name="marshaller">
    /// A type which implements <see cref="IIntrinsicMarshaller{T}"/> for this type or any base interface.
    /// Keep in mind that if you provide an serializer for base interface a runtime casting error is possible on the
    /// receiver side if receiver want to have an inheritor from this interface
    /// </param>
    public RdScalarAttribute(Type marshaller)
    {
      Marshaller = marshaller;
    }
  }

  [Obsolete("RdAsync enabled by default for everything")]
  [AttributeUsage(AttributeTargets.Field | AttributeTargets.Property | AttributeTargets.Method)]
  public class RdAsyncAttribute : Attribute { }

  /// <summary>
  /// Marker interface for proxy types.
  /// Used to distinguish between proxy-implemented methods, for which we should only initialize RdCall fields and other reactive properties
  /// and real methods in types, for which we should Bind appropriate RdEndpoint.
  /// </summary>
  public interface IProxyTypeMarker
  {
  }

  /// <summary>
  /// Creates and provides access to Reflection-generated serializers for Rd, thread safe
  /// </summary>
  public class ReflectionSerializersFactory
  {
    /// <summary>
    /// Collection true type to non-polymorphic serializer
    /// </summary>
    private readonly Dictionary<Type, SerializerPair> mySerializers = new Dictionary<Type, SerializerPair>();


    [NotNull] private readonly IScalarSerializers myScalars;

    private readonly object myLock = new object();


#if JET_MODE_ASSERT
    /// <summary>
    /// current serialization stack.
    ///
    /// used to provide diagnostics about circular dependencies only.
    /// </summary>
    private readonly Queue<Type> myCurrentSerializersChain = new Queue<Type>();

#endif

    [NotNull]
    public IScalarSerializers Scalars => myScalars;

    public ISerializersContainer Cache { get; }

    public ReflectionSerializersFactory([NotNull] ITypesCatalog typeCatalog, IScalarSerializers scalars = null, Predicate<Type> blackListChecker = null)
    {
      myScalars = scalars ?? new ScalarSerializer(typeCatalog, blackListChecker);
      Cache = new SerializersContainer(mySerializers);
      Serializers.RegisterFrameworkMarshallers(Cache);
    }


    [NotNull]
    public SerializerPair GetOrRegisterSerializerPair([NotNull] Type type, bool instance = false)
    {
      lock (myLock)
      {
#if JET_MODE_ASSERT
        myCurrentSerializersChain.Clear();
#endif
        return GetOrRegisterStaticSerializerInternal(type, instance);
      }
    }

    private SerializerPair GetOrRegisterStaticSerializerInternal(Type type, bool instance)
    {
      if (!mySerializers.TryGetValue(type, out var serializerPair))
      {
#if JET_MODE_ASSERT
        myCurrentSerializersChain.Enqueue(type);
#endif

        if (ReflectionSerializerVerifier.IsScalar(type))
        {
          return GetOrCreateScalar(type, instance);
        }
        else
        {
          ReflectionUtil.InvokeGenericThis(this, nameof(RegisterModelSerializer), type);
        }


#if JET_MODE_ASSERT
        myCurrentSerializersChain.Dequeue();
#endif

        if (!mySerializers.TryGetValue(type, out serializerPair))
        {
          throw new KeyNotFoundException($"Unable to register type {type.ToString(true)}: serializer can't be found");
        }
      }

      Assertion.AssertNotNull(serializerPair, $"Unable to register type: {type.ToString(true)}, undetected circular dependency.");

      if (instance && CanBePolymorphicRdModel(type))
        return GetPolymorphic(type);

      return serializerPair;
    }

    private bool CanBePolymorphicRdModel(Type type)
    {
      return !type.IsSealed;
    }

    internal SerializerPair GetOrCreateMemberSerializer([NotNull] MemberInfo mi, [NotNull] Type serializerType, bool allowNullable)
    {
      if (!allowNullable)
        ReflectionSerializerVerifier.AssertMemberDeclaration(mi);
      else
        ReflectionSerializerVerifier.AssertDataMemberDeclaration(mi);

      var typeInfo = serializerType.GetTypeInfo();
      var implementingType = ReflectionSerializerVerifier.GetImplementingType(typeInfo);
      var implementingTypeInfo = implementingType.GetTypeInfo();

      if (typeInfo.IsGenericType && !(ReflectionSerializerVerifier.HasRdModelAttribute(typeInfo) || ReflectionSerializerVerifier.HasRdExtAttribute(typeInfo)))
      {
        return CreateGenericSerializer(mi, typeInfo, implementingType);
      }
      else if (ReflectionSerializerVerifier.IsScalar(serializerType))
      {
        return GetOrCreateScalar(serializerType, false);
      }
      else
      {
        var serializerPair = GetOrRegisterStaticSerializerInternal(serializerType, false);
        Assertion.AssertNotNull(serializerPair != null, $"Unable to Create serializer for type {serializerType.ToString(true)}");
        if (serializerPair == null)
        {
#if JET_MODE_ASSERT
          Assertion.Fail($"Unable to create serializer for {serializerType.ToString(true)}: circular dependency detected: {String.Join(" -> ", myCurrentSerializersChain.Select(t => t.ToString(true)).ToArray())}");
#endif
          throw new Assertion.AssertionException($"Undetected circular dependency during serializing {serializerType.ToString(true)}");
        }

        return serializerPair;
      }
    }

    public SerializerPair GetOrCreateScalar(Type serializerType, bool instanceSerializer)
    {
      if (instanceSerializer && myScalars.CanBePolymorphic(serializerType))
      {
        return myScalars.GetInstanceSerializer(serializerType);
      }

      if (!mySerializers.TryGetValue(serializerType, out var serializerPair))
      {
        try
        {
          ReflectionUtil.InvokeGenericThis(this, nameof(RegisterScalar), serializerType);
        }
        catch (Exception e)
        {
#if JET_MODE_ASSERT
          throw new Exception($"Unable to create serializer for {string.Join(" -> ", myCurrentSerializersChain.Select(t => t.ToString(true)).ToArray())}. {e.Message}", e);
#else
          throw new Exception($"Unable to create serializer for {serializerType.ToString(true)}. {e.Message}", e);
#endif
        }
        serializerPair = mySerializers[serializerType];
        if (serializerPair == null)
          Assertion.Fail($"Unable to Create serializer for scalar type {serializerType.ToString(true)}");
        return serializerPair;
      }

      return serializerPair;
    }

    private SerializerPair GetPolymorphic(Type type)
    {
<<<<<<< HEAD
      Assertion.Assert(typeof(IRdBindable).IsAssignableFrom(type), "");

=======
>>>>>>> eb742f08
      var polymorphicClass = typeof(Polymorphic<>).MakeGenericType(type);
      var reader = polymorphicClass.GetTypeInfo().GetField("Read", BindingFlags.Public | BindingFlags.Static).NotNull().GetValue(type);
      var writer = polymorphicClass.GetTypeInfo().GetField("Write", BindingFlags.Public | BindingFlags.Static).NotNull().GetValue(type);
      return new SerializerPair(reader, writer);
    }

    private void RegisterScalar<T>()
    {
      myScalars.GetOrCreate<T>(out var reader, out var writer);
      mySerializers.Add(typeof(T), new SerializerPair(reader, writer));
    }

    public static Type GetRpcInterface(TypeInfo typeInfo)
    {
      foreach (var @interface in typeInfo.GetInterfaces()) 
        if (ReflectionSerializerVerifier.IsRpcAttributeDefined(@interface)) 
          return @interface;

      return null;
    }

    /// <summary>
    /// Register serializers for either <see cref="RdExtAttribute"/> or <see cref="RdModelAttribute"/>
    /// </summary>
    private void RegisterModelSerializer<T>()
    {
      Assertion.Assert(!ReflectionSerializerVerifier.IsScalar(typeof(T)), "Type {0} should be either RdModel or RdExt.", typeof(T));
      // place null marker to detect circular dependencies
      mySerializers.Add(typeof(T), null);

      TypeInfo typeInfo = typeof(T).GetTypeInfo();
      ReflectionSerializerVerifier.AssertRoot(typeInfo);
      var isScalar = ReflectionSerializerVerifier.IsScalar(typeInfo);
      bool allowNullable = ReflectionSerializerVerifier.HasRdModelAttribute(typeInfo) || (isScalar && ReflectionSerializerVerifier.CanBeNull(typeInfo));

/*      var intrinsicSerializer = TryGetIntrinsicSerializer(typeInfo);
      if (intrinsicSerializer != null)
      {
        mySerializers[typeof(T)] = intrinsicSerializer;
        return;
      }*/

      var memberInfos = SerializerReflectionUtil.GetBindableMembers(typeInfo);
      var memberSetters = memberInfos.Select(ReflectionUtil.GetSetter).ToArray();
      var memberGetters = memberInfos.Select(ReflectionUtil.GetGetter).ToArray();

      // todo: consider using IL emit
      var memberDeserializers = new CtxReadDelegate<object>[memberInfos.Length];
      var memberSerializers = new CtxWriteDelegate<object>[memberInfos.Length];
      for (var index = 0; index < memberInfos.Length; index++)
      {
        var mi = memberInfos[index];
        var returnType = ReflectionUtil.GetReturnType(mi);
        var serPair = GetOrCreateMemberSerializer(mi, serializerType: returnType, allowNullable: allowNullable);
        memberDeserializers[index] = SerializerReflectionUtil.ConvertReader(returnType, serPair.Reader);
        memberSerializers[index] = SerializerReflectionUtil.ConvertWriter(returnType, serPair.Writer);
      }

      var type = typeInfo.AsType();

      CtxReadDelegate<T> readerDelegate = (ctx, unsafeReader) =>
      {
        if (allowNullable && !unsafeReader.ReadNullness())
          return default;

        object instance;
        if (isScalar)
        {
          instance = FormatterServices.GetUninitializedObject(type);
        }
        else
        {
          instance = Activator.CreateInstance(type);
        }

        var bindableInstance = instance as IRdBindable;
        RdId id = default(RdId);
        if (bindableInstance != null)
          id = unsafeReader.ReadRdId();

        for (var index = 0; index < memberDeserializers.Length; index++)
        {
          var value = memberDeserializers[index](ctx, unsafeReader);
          memberSetters[index](instance, value);
        }

        bindableInstance?.WithId(id);

        return (T) instance;
      };

      CtxWriteDelegate<T> writerDelegate = (ctx, unsafeWriter, value) =>
      {
        if (allowNullable)
        {
          unsafeWriter.Write(value != null);
          if (value == null)
            return;
        }

        if (value is IRdBindable bindableInstance)
        {
          unsafeWriter.Write(bindableInstance.RdId);
        }

        for (var i = 0; i < memberDeserializers.Length; i++)
        {
          var memberValue = memberGetters[i](value);
          memberSerializers[i](ctx, unsafeWriter, memberValue);
        }
      };

      mySerializers[type] = new SerializerPair(readerDelegate, writerDelegate);
    }

    public SerializerPair CreateGenericSerializer(MemberInfo member, TypeInfo typeInfo, Type implementingType)
    {
      var genericDefinition = implementingType.GetGenericTypeDefinition();

      var intrinsic = Intrinsic.TryGetIntrinsicSerializer(implementingType.GetTypeInfo(), t => GetOrRegisterStaticSerializerInternal(t, true));
      if (intrinsic != null)
        return intrinsic;

      if (typeof(IViewableProperty<>).IsAssignableFrom(genericDefinition))
      {
        return CreateStaticReaderSingleGeneric(member, typeInfo.AsType(), implementingType, allowNullable: true);
      }

      if (genericDefinition == typeof(RdSignal<>) ||
          genericDefinition == typeof(RdList<>) ||
          genericDefinition == typeof(RdSet<>))
      {
        return CreateStaticReaderSingleGeneric(member, typeInfo.AsType(), implementingType, allowNullable: false);
      }

      if (genericDefinition == typeof(RdMap<,>))
      {
        return CreateStaticReaderTwoGeneric(member, typeInfo.AsType(), implementingType);
      }

      throw new Exception($"Unable to register generic type: {typeInfo}");
    }

    private SerializerPair CreateStaticReaderSingleGeneric(MemberInfo memberInfo, Type type, Type implementingType, bool allowNullable)
    {
      var argumentType = type.GetTypeInfo().GetGenericArguments()[0];

      var readPropertyMethod = SerializerReflectionUtil.GetReadStaticSerializer(implementingType.GetTypeInfo(), argumentType);
      var writePropertyMethod = SerializerReflectionUtil.GetWriteStaticDeserializer(implementingType.GetTypeInfo());

      var argumentSerializerPair = GetOrCreateMemberSerializer(memberInfo, argumentType, true);
      return SerializerPair.CreateFromMethods(readPropertyMethod, writePropertyMethod, argumentSerializerPair);
    }

    private SerializerPair CreateStaticReaderTwoGeneric([NotNull] MemberInfo memberInfo, [NotNull] Type type, [NotNull] Type implementingType)
    {
      var keyType = type.GetTypeInfo().GetGenericArguments()[0];
      var valueType = type.GetTypeInfo().GetGenericArguments()[1];

      var types = new[]
      {
        typeof(SerializationCtx),
        typeof(UnsafeReader),
        typeof(CtxReadDelegate<>).MakeGenericType(keyType),
        typeof(CtxWriteDelegate<>).MakeGenericType(keyType),
        typeof(CtxReadDelegate<>).MakeGenericType(valueType),
        typeof(CtxWriteDelegate<>).MakeGenericType(valueType)
      };
      var methodInfo = implementingType.GetTypeInfo().GetMethod("Read", types);
      var readPropertyMethod = methodInfo.NotNull();

      var writeStaticDeserializer = SerializerReflectionUtil.GetWriteStaticDeserializer(implementingType.GetTypeInfo());

      var keySerializer = GetOrCreateMemberSerializer(memberInfo, keyType, true);
      var valueSerializer = GetOrCreateMemberSerializer(valueType, valueType, true);
      return SerializerPair.CreateFromMethods(readPropertyMethod, writeStaticDeserializer, keySerializer, valueSerializer);
    }


    private class SerializersContainer : ISerializersContainer
    {
      private readonly IDictionary<Type, SerializerPair> myStore;

      public SerializersContainer(IDictionary<Type, SerializerPair> store)
      {
        myStore = store;
      }

      public void Register<T>(CtxReadDelegate<T> reader, CtxWriteDelegate<T> writer, long? predefinedType = null)
      {
        myStore[typeof(T)] = new SerializerPair(reader, writer);
      }

      public void RegisterEnum<T>() where T :
#if !NET35
    unmanaged, 
#endif
        Enum
      {
      }

      public void RegisterToplevelOnce(Type toplevelType, Action<ISerializers> registerDeclaredTypesSerializers)
      {
      }
    }
  }

  public class SerializerPair
  {
    private readonly object myReader;
    private readonly object myWriter;

    public object Reader => myReader;

    public object Writer => myWriter;

    public SerializerPair([NotNull] object reader, [NotNull] object writer)
    {
      if (reader == null) throw new ArgumentNullException(nameof(reader));
      if (writer == null) throw new ArgumentNullException(nameof(writer));

      Assertion.Assert(reader.GetType().GetGenericTypeDefinition() == typeof(CtxReadDelegate<>),
        $"Invalid type: expected CtxReaderDelegate, but was {reader.GetType().ToString(true)}");
      Assertion.Assert(writer.GetType().GetGenericTypeDefinition() == typeof(CtxWriteDelegate<>),
        $"Invalid type: expected CtxWriteDelegate, but was {writer.GetType().ToString(true)}");
      Assertion.Assert(reader.GetType().GetGenericArguments()[0] == writer.GetType().GetGenericArguments()[0], $"Invalid SerializerPair. typeWriter != typeReader {reader} != {writer}");

      myReader = reader;
      myWriter = writer;
    }

    public CtxReadDelegate<T> GetReader<T>()
    {
      return (CtxReadDelegate<T>) myReader;
    }

    public CtxWriteDelegate<T> GetWriter<T>()
    {
      return (CtxWriteDelegate<T>) myWriter;
    }

    public static SerializerPair CreateFromMethods(MethodInfo readMethod, MethodInfo writeMethod)
    {
      return (SerializerPair) ReflectionUtil.InvokeStaticGeneric(typeof(SerializerPair), nameof(CreateFromMethods2), readMethod.ReturnType, readMethod, writeMethod);
    }

    /// <summary>
    /// Create serializer from Read  and Write method without <see cref="SerializationCtx"/>
    /// </summary>
    public static SerializerPair CreateFromNonProtocolMethods(MethodInfo readMethod, MethodInfo writeMethod)
    {
      return (SerializerPair) ReflectionUtil.InvokeStaticGeneric(typeof(SerializerPair), nameof(CreateFromNonProtocolMethodsT), readMethod.ReturnType, readMethod, writeMethod);
    }

    public static SerializerPair CreateFromMethods2<T>(MethodInfo readMethod, MethodInfo writeMethod)
    {
      void WriterDelegate(SerializationCtx ctx, UnsafeWriter writer, T value) =>
        writeMethod.Invoke(null, new[] { ctx, writer, (object)value, });

      T ReaderDelegate(SerializationCtx ctx, UnsafeReader reader) =>
        (T) readMethod.Invoke(null, new object[] { ctx, reader });

      CtxReadDelegate<T> ctxReadDelegate = ReaderDelegate;
      CtxWriteDelegate<T> ctxWriteDelegate = WriterDelegate;
      return new SerializerPair(ctxReadDelegate, ctxWriteDelegate);
    }

    public static SerializerPair CreateFromMethods(MethodInfo readMethod, MethodInfo writeMethod, SerializerPair argumentSerializer)
    {
      void WriterDelegate(SerializationCtx ctx, UnsafeWriter writer, object value) =>
        writeMethod.Invoke(null, new[] { ctx, writer, value, });

      object ReaderDelegate(SerializationCtx ctx, UnsafeReader reader) =>
        readMethod.Invoke(null, new[] { ctx, reader, argumentSerializer.Reader, argumentSerializer.Writer });

      CtxReadDelegate<object> ctxReadDelegate = ReaderDelegate;
      CtxWriteDelegate<object> ctxWriteDelegate = WriterDelegate;
      return new SerializerPair(ctxReadDelegate, ctxWriteDelegate);
    }

    public static SerializerPair CreateFromMethods(MethodInfo readMethod, MethodInfo writeMethod, SerializerPair keySerializer, SerializerPair valueSerializer)
    {
      var ctxKeyReadDelegate = keySerializer.Reader;
      var ctxKeyWriteDelegate = keySerializer.Writer;
      var ctxValueReadDelegate = valueSerializer.Reader;
      var ctxValueWriteDelegate = valueSerializer.Writer;

      void WriterDelegate(SerializationCtx ctx, UnsafeWriter writer, object value)
      {
        writeMethod.Invoke(null, new[] {ctx, writer, value,});
      }

      object ReaderDelegate(SerializationCtx ctx, UnsafeReader reader)
      {
        return readMethod.Invoke(null,
          new[] {ctx, reader, ctxKeyReadDelegate, ctxKeyWriteDelegate, ctxValueReadDelegate, ctxValueWriteDelegate});
      }

      var ctxReadDelegate = (CtxReadDelegate<object>) ReaderDelegate;
      var ctxWriteDelegate = (CtxWriteDelegate<object>) WriterDelegate;
      return new SerializerPair(ctxReadDelegate, ctxWriteDelegate);
    }

    public static SerializerPair FromMarshaller<T>(IIntrinsicMarshaller<T> marshaller)
    {
      CtxReadDelegate<T> ctxReadDelegate = marshaller.Read;
      CtxWriteDelegate<T> ctxWriteDelegate = marshaller.Write;
      return new SerializerPair(ctxReadDelegate, ctxWriteDelegate);
    }

    private static SerializerPair CreateFromNonProtocolMethodsT<T>(MethodInfo readMethod, MethodInfo writeMethod)
    {
      Assertion.Assert(readMethod.IsStatic, $"Read method should be static ({readMethod.DeclaringType.ToString(true)})");
      Assertion.Assert(!writeMethod.IsStatic, $"Read method should not be static ({readMethod.DeclaringType.ToString(true)})");
      
      void WriterDelegate(SerializationCtx ctx, UnsafeWriter writer, T value)
      {
        if (!typeof(T).IsValueType && !writer.WriteNullness(value as object))
          return;
        writeMethod.Invoke(value, new object[] {writer});
      }

      T ReaderDelegate(SerializationCtx ctx, UnsafeReader reader)
      {
        if (!typeof(T).IsValueType && !reader.ReadNullness())
          return default;

        return (T) readMethod.Invoke(null, new object[] {reader});
      }

      CtxReadDelegate<T> ctxReadDelegate = ReaderDelegate;
      CtxWriteDelegate<T> ctxWriteDelegate = WriterDelegate;
      return new SerializerPair(ctxReadDelegate, ctxWriteDelegate);
    }

    public static SerializerPair Polymorphic(Type type)
    {
      var poly = typeof(Polymorphic<>).MakeGenericType(type);
      var reader = poly.GetField(nameof(Polymorphic<int>.Read), BindingFlags.Static | BindingFlags.Public).NotNull().GetValue(null);
      var writer = poly.GetField(nameof(Polymorphic<int>.Write), BindingFlags.Static | BindingFlags.Public).NotNull().GetValue(null);
      return new SerializerPair(reader, writer);
    }
  }

  public interface IScalarSerializers
  {
    /// <summary>
    /// Return static serializers for type Static serializer is the serializer which always return provided type and
    /// never any of the inheritors. It makes sense to ask these serializers for struct, enums and sealed classes
    /// </summary>
    /// <param name="type"></param>
    /// <returns></returns>
    SerializerPair GetOrCreate(Type type);

    /// <summary>
    /// Return instance serializers for the type.
    /// Instance means that Polymorphic types is possible, you can ask here for serializer for interface, for example
    /// </summary>
    /// <param name="t"></param>
    /// <returns></returns>
    SerializerPair GetInstanceSerializer(Type t);

    /// <summary>
    /// Register custom serializer for provided polymorphic type. It will be used instead of default <see
    /// cref="Polymorphic{T}"/>. Be aware, that you can register your custom serializer only before any serializer was
    /// asked via <see cref="GetInstanceSerializer"/>.
    /// </summary>
    /// <param name="type"></param>
    /// <param name="serializers"></param>
    void RegisterPolymorphicSerializer([NotNull] Type type, SerializerPair serializers);

    void GetOrCreate<T>(out CtxReadDelegate<T> reader, out CtxWriteDelegate<T> writer);

    bool CanBePolymorphic(Type type);
  }


#if NET35
  public static class Net35Extensions
  {
    public static Type GetTypeInfo(this Type type)
    {
      return type;
    }

    public static Type AsType(this Type type)
    {
      return type;
    }

    public static T GetCustomAttribute<T>(this MemberInfo mi) where T : Attribute
    {
      return (T) Attribute.GetCustomAttribute(mi, typeof(T));
    }
  }
#endif
}<|MERGE_RESOLUTION|>--- conflicted
+++ resolved
@@ -235,11 +235,6 @@
 
     private SerializerPair GetPolymorphic(Type type)
     {
-<<<<<<< HEAD
-      Assertion.Assert(typeof(IRdBindable).IsAssignableFrom(type), "");
-
-=======
->>>>>>> eb742f08
       var polymorphicClass = typeof(Polymorphic<>).MakeGenericType(type);
       var reader = polymorphicClass.GetTypeInfo().GetField("Read", BindingFlags.Public | BindingFlags.Static).NotNull().GetValue(type);
       var writer = polymorphicClass.GetTypeInfo().GetField("Write", BindingFlags.Public | BindingFlags.Static).NotNull().GetValue(type);
