--- conflicted
+++ resolved
@@ -1,10 +1,7 @@
 ﻿using System;
 using System.Collections.Generic;
-<<<<<<< HEAD
-=======
 using System.Linq;
 using JetBrains.Annotations;
->>>>>>> 070a1fd4
 using JetBrains.Collections.Viewable;
 using JetBrains.Diagnostics;
 using JetBrains.Lifetimes;
@@ -115,7 +112,7 @@
         writer.Write(SerializationHash);
       });
     }
-    
+
         
 
     protected override void InitBindableFields(Lifetime lifetime)
@@ -162,10 +159,10 @@
         StoredContext = storedContext;
       }
     }
-    
+
     
     private readonly Queue<QueueItem> mySendQ = new Queue<QueueItem>();
-    
+
     public ProtocolContexts Contexts
     {
       get => RealWire.Contexts;
@@ -226,5 +223,5 @@
       RealWire.Advise(lifetime, entity);
     }
   }
-  
+
 }