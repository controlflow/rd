import com.jetbrains.rd.gradle.tasks.util.cppDirectorySystemPropertyKey
import com.jetbrains.rd.gradle.tasks.util.csDirectorySystemPropertyKey
import com.jetbrains.rd.gradle.tasks.util.ktDirectorySystemPropertyKey
import com.jetbrains.rd.gradle.tasks.RdGenerateTask

val repoRoot: File by rootProject.extra.properties
val cppRoot: File by rootProject.extra.properties
val ktRoot: File by rootProject.extra.properties
val csRoot: File by rootProject.extra.properties

val BUILD_DIR = parent!!.buildDir

tasks {
    val sourcesRoot = ktRoot.resolve("rd-gen/src/models/kotlin/com/jetbrains/rd/models")

    fun RdGenerateTask.collectSources() {
        fun addSources(properties: Map<String, String>, sourcesFolder: String) {
            addSourceDirectory(sourcesRoot.resolve(sourcesFolder))
            addOutputDirectories(properties.mapKeys { "${it.key}.$sourcesFolder" })
        }

        addSources(mapOf(
                cppDirectorySystemPropertyKey to "${cppRoot}/demo",
                ktDirectorySystemPropertyKey to "${BUILD_DIR}/models/demo",
                csDirectorySystemPropertyKey to "${csRoot}/CrossTest/Model"
        ), "demo")

        addSources(mapOf(
                cppDirectorySystemPropertyKey to "$cppRoot/src/rd_framework_cpp/src/test/util/interning",
                ktDirectorySystemPropertyKey to "$BUILD_DIR/models/interning"
        ), "interning")

        addSources(mapOf(
                ktDirectorySystemPropertyKey to "$BUILD_DIR/models/test"
        ), "test")

        addSources(mapOf(
                cppDirectorySystemPropertyKey to "$cppRoot/src/rd_framework_cpp/src/test/util/entities"
        ), "entities")
    }

    @Suppress("UNUSED_VARIABLE")
    val generateEverything by creating(RdGenerateTask::class) {
        classpath = project.the<SourceSetContainer>()["main"]!!.runtimeClasspath

        collectSources()

        val sourceFiles = sourceDirectories.joinToString(separator = ";") { it.absolutePath }
        args = listOf("--source=$sourceFiles;", "--hash-folder=${project.rootProject.buildDir}/hash/models", "-v")
    }
<<<<<<< HEAD

    val generateSyncModel by creating(GenerateTask::class) {
        initializeClasspath()

        sourcesRoot = ktRoot.resolve(modelsRelativePath)
        sourcesFolder = "sync"

        systemProperties = mapOf(
                "model.out.src.kt.dir" to "$BUILD_DIR/models/sync"
        )

        lateInit()
    }

    val generateCppTestEntities by creating(GenerateTask::class) {
        initializeClasspath()

        sourcesRoot = ktRoot.resolve(modelsRelativePath)
        sourcesFolder = "entities"

        systemProperties = mapOf(
                "model.out.src.cpp.dir" to "$cppRoot/src/rd_framework_cpp/src/test/util/entities"
        )

        lateInit()
    }

    val generateEverything by creating(DefaultTask::class) {
        group = "generate"
        description = "Generates protocol models."
        dependsOn(generateDemoModel, generateInterningTestModel, generateCppTestEntities, generateSyncModel)
    }
}

fun GenerateTask.initializeClasspath() {
    classpath = project.the<SourceSetContainer>()["main"]!!.runtimeClasspath
=======
>>>>>>> 1ad28126
}<|MERGE_RESOLUTION|>--- conflicted
+++ resolved
@@ -37,6 +37,10 @@
         addSources(mapOf(
                 cppDirectorySystemPropertyKey to "$cppRoot/src/rd_framework_cpp/src/test/util/entities"
         ), "entities")
+
+        addSources(mapOf(
+                ktDirectorySystemPropertyKey to "$BUILD_DIR/models/sync"
+        ), "sync")
     }
 
     @Suppress("UNUSED_VARIABLE")
@@ -48,43 +52,4 @@
         val sourceFiles = sourceDirectories.joinToString(separator = ";") { it.absolutePath }
         args = listOf("--source=$sourceFiles;", "--hash-folder=${project.rootProject.buildDir}/hash/models", "-v")
     }
-<<<<<<< HEAD
-
-    val generateSyncModel by creating(GenerateTask::class) {
-        initializeClasspath()
-
-        sourcesRoot = ktRoot.resolve(modelsRelativePath)
-        sourcesFolder = "sync"
-
-        systemProperties = mapOf(
-                "model.out.src.kt.dir" to "$BUILD_DIR/models/sync"
-        )
-
-        lateInit()
-    }
-
-    val generateCppTestEntities by creating(GenerateTask::class) {
-        initializeClasspath()
-
-        sourcesRoot = ktRoot.resolve(modelsRelativePath)
-        sourcesFolder = "entities"
-
-        systemProperties = mapOf(
-                "model.out.src.cpp.dir" to "$cppRoot/src/rd_framework_cpp/src/test/util/entities"
-        )
-
-        lateInit()
-    }
-
-    val generateEverything by creating(DefaultTask::class) {
-        group = "generate"
-        description = "Generates protocol models."
-        dependsOn(generateDemoModel, generateInterningTestModel, generateCppTestEntities, generateSyncModel)
-    }
-}
-
-fun GenerateTask.initializeClasspath() {
-    classpath = project.the<SourceSetContainer>()["main"]!!.runtimeClasspath
-=======
->>>>>>> 1ad28126
 }