--- conflicted
+++ resolved
@@ -7,18 +7,12 @@
 import com.jetbrains.rd.util.reactive.IOptPropertyView
 import com.jetbrains.rd.util.reactive.IScheduler
 import com.jetbrains.rd.util.reactive.RdFault
-<<<<<<< HEAD
-import com.jetbrains.rd.util.string.IPrintable
-import com.jetbrains.rd.util.string.PrettyPrinter
-import com.jetbrains.rd.util.string.print
-=======
 import com.jetbrains.rd.util.string.printToString
->>>>>>> e81000dc
 
 /**
  * The result of asynchronously executing a task.
  */
-sealed class RdTaskResult<out T> : IPrintable {
+sealed class RdTaskResult<out T> {
     companion object {
         fun <T> read(ctx: SerializationCtx, buffer: AbstractBuffer, serializer: ISerializer<T>): RdTaskResult<T> {
             val kind = buffer.readInt()
@@ -78,23 +72,7 @@
         }
     }
 
-<<<<<<< HEAD
-    override fun print(printer: PrettyPrinter) {
-        printer.print(this::class.simpleName!!)
-        when (this) {
-            is Success -> {
-                printer.print(" :: ")
-                value.print(printer)
-            }
-            is Fault -> {
-                printer.print(" :: ")
-                error.print(printer)
-            }
-        }
-    }
-=======
     override fun toString(): String = this.printToString()
->>>>>>> e81000dc
 }
 
 /**
